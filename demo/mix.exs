defmodule Demo.MixProject do
  use Mix.Project

  def project do
    [
      app: :demo,
      version: "0.0.0",
      elixir: "~> 1.12",
      elixirc_options: [warnings_as_errors: halt_on_warnings?(Mix.env())],
      elixirc_paths: elixirc_paths(Mix.env()),
      compilers: Mix.compilers(),
      start_permanent: Mix.env() == :prod,
      deps: deps(),
      aliases: aliases(),
      gettext: gettext()
    ]
  end

  def application do
    [
      mod: {Demo.Application, []},
      extra_applications: [:logger, :runtime_tools, :os_mon]
    ]
  end

  defp halt_on_warnings?(:test), do: false
  defp halt_on_warnings?(:dev), do: false
  defp halt_on_warnings?(_), do: true

  defp elixirc_paths(:test), do: ["lib", "test/support"]
  defp elixirc_paths(:dev), do: ["lib", "test/support"]
  defp elixirc_paths(_), do: ["lib"]

  defp deps do
    [
      {:libcluster, "~> 3.2"},
      {:ex_doc, "~> 0.23", only: [:dev, :test], runtime: false},
      {:phoenix, "~> 1.7.6"},
      {:phoenix_pubsub, "~> 2.0"},
      {:phoenix_ecto, "~> 4.0"},
      {:ecto_sql, "~> 3.1"},
      {:postgrex, ">= 0.0.0"},
      {:phoenix_html, "~> 3.2"},
      {:phoenix_live_view, "~> 0.20.0"},
      {:phoenix_live_dashboard, "~> 0.8"},
      {:phoenix_live_reload, "~> 1.2", only: :dev},
      {:esbuild, "~> 0.5", runtime: Mix.env() == :dev},
      {:tailwind, "~> 0.2.0", runtime: Mix.env() == :dev},
      {:telemetry_poller, "~> 1.0"},
      {:telemetry_metrics, "~> 0.6"},
      {:ecto_psql_extras, "~> 0.2"},
      {:circular_buffer, "~> 0.4.0"},
      {:gettext, "~> 0.18"},
<<<<<<< HEAD
      {:plug_cowboy, "~> 2.5"},
      {:credo, "~> 1.6.1", only: [:dev, :test], runtime: false},
=======
      {:dialyxir, "~> 1.0", only: [:dev, :test], runtime: false},
      {:credo, "~> 1.7.5", only: [:dev, :test], runtime: false},
>>>>>>> 0a6278ce
      {:sobelow, "~> 0.8", only: [:dev, :test]},
      {:mix_audit, "~> 2.0", only: [:dev, :test], runtime: false},
      {:sentry, "~> 10.1"},
      {:ex_machina, "~> 2.3"},
      {:hackney, "~> 1.17", override: true},
      {:faker, "~> 0.17"},
      {:swoosh, "~> 1.0"},
      {:phoenix_swoosh, "~> 1.0"},
      {:gen_smtp, "~> 1.1"},
      {:backpex, path: "../."},
      {:tailwind_formatter, "~> 0.4.0", only: [:dev, :test], runtime: false},
      {:csv, "~> 3.2.0"},
      {:tesla, "~> 1.4"},
      {:jason, ">= 1.0.0"},
      {:bandit, "~> 1.0"}
    ]
  end

  defp aliases do
    [
      setup: ["deps.get", "ecto.setup"],
      "ecto.setup": ["ecto.create", "ecto.migrate", "run priv/repo/seeds.exs"],
      "ecto.seed": ["run priv/repo/seeds.exs"],
      "ecto.reset": ["ecto.rollback --all", "ecto.setup"],
      test: ["ecto.create --quiet", "ecto.migrate --quiet", "test --warnings-as-errors"],
      "assets.deploy": ["tailwind default --minify", "esbuild default --minify", "phx.digest"]
    ]
  end

  defp gettext() do
    [
      write_reference_comments: false,
      sort_by_msgid: :case_insensitive
    ]
  end
end<|MERGE_RESOLUTION|>--- conflicted
+++ resolved
@@ -51,13 +51,7 @@
       {:ecto_psql_extras, "~> 0.2"},
       {:circular_buffer, "~> 0.4.0"},
       {:gettext, "~> 0.18"},
-<<<<<<< HEAD
-      {:plug_cowboy, "~> 2.5"},
-      {:credo, "~> 1.6.1", only: [:dev, :test], runtime: false},
-=======
-      {:dialyxir, "~> 1.0", only: [:dev, :test], runtime: false},
       {:credo, "~> 1.7.5", only: [:dev, :test], runtime: false},
->>>>>>> 0a6278ce
       {:sobelow, "~> 0.8", only: [:dev, :test]},
       {:mix_audit, "~> 2.0", only: [:dev, :test], runtime: false},
       {:sentry, "~> 10.1"},
