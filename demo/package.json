--- conflicted
+++ resolved
@@ -21,13 +21,8 @@
   "devDependencies": {
     "@sentry/browser": "^7.113.0",
     "@tailwindcss/forms": "^0.5.7",
-<<<<<<< HEAD
-    "@tailwindcss/typography": "^0.5.12",
+    "@tailwindcss/typography": "^0.5.13",
     "alpinejs": "^3.13.10",
-=======
-    "@tailwindcss/typography": "^0.5.13",
-    "alpinejs": "^3.13.8",
->>>>>>> 8913e5f7
     "esbuild": "^0.20.2",
     "lodash": "^4.17.21",
     "npm-run-all": "^4.1.5",
